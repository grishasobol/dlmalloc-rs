use core::alloc::{GlobalAlloc, Layout, Void};
use core::ops::{Deref, DerefMut};
use core::ptr::NonNull;

use Dlmalloc;

pub struct GlobalDlmalloc;

<<<<<<< HEAD
=======
unsafe impl Alloc for GlobalDlmalloc {
    #[inline]
    unsafe fn alloc(&mut self, layout: Layout) -> Result<NonNull<u8>, AllocErr> {
        (&*self).alloc(layout)
    }

    #[inline]
    unsafe fn alloc_zeroed(&mut self, layout: Layout)
        -> Result<NonNull<u8>, AllocErr>
    {
        (&*self).alloc_zeroed(layout)
    }

    #[inline]
    unsafe fn dealloc(&mut self, ptr: NonNull<u8>, layout: Layout) {
        (&*self).dealloc(ptr, layout)
    }

    #[inline]
    unsafe fn realloc(&mut self,
                      ptr: NonNull<u8>,
                      old_layout: Layout,
                      new_layout: Layout) -> Result<NonNull<u8>, AllocErr> {
        (&*self).realloc(ptr, old_layout, new_layout)
    }

    // fn oom(&mut self, err: AllocErr) -> ! {
    //     (&*self).oom(err)
    // }

    #[inline]
    fn usable_size(&self, layout: &Layout) -> (usize, usize) {
        (&self).usable_size(layout)
    }

    #[inline]
    unsafe fn alloc_excess(&mut self, layout: Layout) -> Result<Excess, AllocErr> {
        (&*self).alloc_excess(layout)
    }

    #[inline]
    unsafe fn realloc_excess(&mut self,
                             ptr: NonNull<u8>,
                             layout: Layout,
                             new_layout: Layout) -> Result<Excess, AllocErr> {
        (&*self).realloc_excess(ptr, layout, new_layout)
    }

    #[inline]
    unsafe fn grow_in_place(&mut self,
                            ptr: NonNull<u8>,
                            layout: Layout,
                            new_layout: Layout) -> Result<(), CannotReallocInPlace> {
        (&*self).grow_in_place(ptr, layout, new_layout)
    }

    #[inline]
    unsafe fn shrink_in_place(&mut self,
                              ptr: NonNull<u8>,
                              layout: Layout,
                              new_layout: Layout) -> Result<(), CannotReallocInPlace> {
        (&*self).shrink_in_place(ptr, layout, new_layout)
    }
}

>>>>>>> aa73165a
static mut DLMALLOC: Dlmalloc = Dlmalloc(::dlmalloc::DLMALLOC_INIT);

struct Instance;

unsafe fn get() -> Instance {
    ::sys::acquire_global_lock();
    Instance
}

impl Deref for Instance {
    type Target = Dlmalloc;
    fn deref(&self) -> &Dlmalloc {
        unsafe { &DLMALLOC }
    }
}

impl DerefMut for Instance {
    fn deref_mut(&mut self) -> &mut Dlmalloc {
        unsafe { &mut DLMALLOC }
    }
}

impl Drop for Instance {
    fn drop(&mut self) {
        ::sys::release_global_lock()
    }
}

<<<<<<< HEAD
unsafe impl GlobalAlloc for GlobalDlmalloc {
=======
unsafe impl<'a> Alloc for &'a GlobalDlmalloc {
    unsafe fn alloc(&mut self, layout: Layout) -> Result<NonNull<u8>, AllocErr> {
        get().alloc(layout)
    }

    unsafe fn alloc_zeroed(&mut self, layout: Layout)
        -> Result<NonNull<u8>, AllocErr>
    {
        get().alloc_zeroed(layout)
    }

    unsafe fn dealloc(&mut self, ptr: NonNull<u8>, layout: Layout) {
        get().dealloc(ptr, layout)
    }

    unsafe fn realloc(&mut self,
                      ptr: NonNull<u8>,
                      old_layout: Layout,
                      new_layout: Layout) -> Result<NonNull<u8>, AllocErr> {
        get().realloc(ptr, old_layout, new_layout)
    }

    // fn oom(&mut self, err: AllocErr) -> ! {
    //     unsafe { get().oom(err) }
    // }

    fn usable_size(&self, layout: &Layout) -> (usize, usize) {
        unsafe { get().usable_size(layout) }
    }

>>>>>>> aa73165a
    #[inline]
    unsafe fn alloc(&self, layout: Layout) -> *mut Void {
        get().ptr_alloc(layout) as *mut Void
    }

    #[inline]
<<<<<<< HEAD
    unsafe fn alloc_zeroed(&self, layout: Layout) -> *mut Void {
        get().ptr_alloc_zeroed(layout) as *mut Void
    }

    #[inline]
    unsafe fn dealloc(&self, ptr: *mut Void, layout: Layout) {
        get().ptr_dealloc(ptr as *mut u8, layout)
    }

    #[inline]
    unsafe fn realloc(&self, ptr: *mut Void, layout: Layout, new_size: usize) -> *mut Void {
        get().ptr_realloc(ptr as *mut u8, layout, new_size) as *mut Void
=======
    unsafe fn realloc_excess(&mut self,
                             ptr: NonNull<u8>,
                             layout: Layout,
                             new_layout: Layout) -> Result<Excess, AllocErr> {
        get().realloc_excess(ptr, layout, new_layout)
    }

    #[inline]
    unsafe fn grow_in_place(&mut self,
                            ptr: NonNull<u8>,
                            layout: Layout,
                            new_layout: Layout) -> Result<(), CannotReallocInPlace> {
        get().grow_in_place(ptr, layout, new_layout)
    }

    #[inline]
    unsafe fn shrink_in_place(&mut self,
                              ptr: NonNull<u8>,
                              layout: Layout,
                              new_layout: Layout) -> Result<(), CannotReallocInPlace> {
        get().shrink_in_place(ptr, layout, new_layout)
>>>>>>> aa73165a
    }
}<|MERGE_RESOLUTION|>--- conflicted
+++ resolved
@@ -6,74 +6,6 @@
 
 pub struct GlobalDlmalloc;
 
-<<<<<<< HEAD
-=======
-unsafe impl Alloc for GlobalDlmalloc {
-    #[inline]
-    unsafe fn alloc(&mut self, layout: Layout) -> Result<NonNull<u8>, AllocErr> {
-        (&*self).alloc(layout)
-    }
-
-    #[inline]
-    unsafe fn alloc_zeroed(&mut self, layout: Layout)
-        -> Result<NonNull<u8>, AllocErr>
-    {
-        (&*self).alloc_zeroed(layout)
-    }
-
-    #[inline]
-    unsafe fn dealloc(&mut self, ptr: NonNull<u8>, layout: Layout) {
-        (&*self).dealloc(ptr, layout)
-    }
-
-    #[inline]
-    unsafe fn realloc(&mut self,
-                      ptr: NonNull<u8>,
-                      old_layout: Layout,
-                      new_layout: Layout) -> Result<NonNull<u8>, AllocErr> {
-        (&*self).realloc(ptr, old_layout, new_layout)
-    }
-
-    // fn oom(&mut self, err: AllocErr) -> ! {
-    //     (&*self).oom(err)
-    // }
-
-    #[inline]
-    fn usable_size(&self, layout: &Layout) -> (usize, usize) {
-        (&self).usable_size(layout)
-    }
-
-    #[inline]
-    unsafe fn alloc_excess(&mut self, layout: Layout) -> Result<Excess, AllocErr> {
-        (&*self).alloc_excess(layout)
-    }
-
-    #[inline]
-    unsafe fn realloc_excess(&mut self,
-                             ptr: NonNull<u8>,
-                             layout: Layout,
-                             new_layout: Layout) -> Result<Excess, AllocErr> {
-        (&*self).realloc_excess(ptr, layout, new_layout)
-    }
-
-    #[inline]
-    unsafe fn grow_in_place(&mut self,
-                            ptr: NonNull<u8>,
-                            layout: Layout,
-                            new_layout: Layout) -> Result<(), CannotReallocInPlace> {
-        (&*self).grow_in_place(ptr, layout, new_layout)
-    }
-
-    #[inline]
-    unsafe fn shrink_in_place(&mut self,
-                              ptr: NonNull<u8>,
-                              layout: Layout,
-                              new_layout: Layout) -> Result<(), CannotReallocInPlace> {
-        (&*self).shrink_in_place(ptr, layout, new_layout)
-    }
-}
-
->>>>>>> aa73165a
 static mut DLMALLOC: Dlmalloc = Dlmalloc(::dlmalloc::DLMALLOC_INIT);
 
 struct Instance;
@@ -102,47 +34,13 @@
     }
 }
 
-<<<<<<< HEAD
 unsafe impl GlobalAlloc for GlobalDlmalloc {
-=======
-unsafe impl<'a> Alloc for &'a GlobalDlmalloc {
-    unsafe fn alloc(&mut self, layout: Layout) -> Result<NonNull<u8>, AllocErr> {
-        get().alloc(layout)
-    }
-
-    unsafe fn alloc_zeroed(&mut self, layout: Layout)
-        -> Result<NonNull<u8>, AllocErr>
-    {
-        get().alloc_zeroed(layout)
-    }
-
-    unsafe fn dealloc(&mut self, ptr: NonNull<u8>, layout: Layout) {
-        get().dealloc(ptr, layout)
-    }
-
-    unsafe fn realloc(&mut self,
-                      ptr: NonNull<u8>,
-                      old_layout: Layout,
-                      new_layout: Layout) -> Result<NonNull<u8>, AllocErr> {
-        get().realloc(ptr, old_layout, new_layout)
-    }
-
-    // fn oom(&mut self, err: AllocErr) -> ! {
-    //     unsafe { get().oom(err) }
-    // }
-
-    fn usable_size(&self, layout: &Layout) -> (usize, usize) {
-        unsafe { get().usable_size(layout) }
-    }
-
->>>>>>> aa73165a
     #[inline]
     unsafe fn alloc(&self, layout: Layout) -> *mut Void {
         get().ptr_alloc(layout) as *mut Void
     }
 
     #[inline]
-<<<<<<< HEAD
     unsafe fn alloc_zeroed(&self, layout: Layout) -> *mut Void {
         get().ptr_alloc_zeroed(layout) as *mut Void
     }
@@ -155,28 +53,5 @@
     #[inline]
     unsafe fn realloc(&self, ptr: *mut Void, layout: Layout, new_size: usize) -> *mut Void {
         get().ptr_realloc(ptr as *mut u8, layout, new_size) as *mut Void
-=======
-    unsafe fn realloc_excess(&mut self,
-                             ptr: NonNull<u8>,
-                             layout: Layout,
-                             new_layout: Layout) -> Result<Excess, AllocErr> {
-        get().realloc_excess(ptr, layout, new_layout)
-    }
-
-    #[inline]
-    unsafe fn grow_in_place(&mut self,
-                            ptr: NonNull<u8>,
-                            layout: Layout,
-                            new_layout: Layout) -> Result<(), CannotReallocInPlace> {
-        get().grow_in_place(ptr, layout, new_layout)
-    }
-
-    #[inline]
-    unsafe fn shrink_in_place(&mut self,
-                              ptr: NonNull<u8>,
-                              layout: Layout,
-                              new_layout: Layout) -> Result<(), CannotReallocInPlace> {
-        get().shrink_in_place(ptr, layout, new_layout)
->>>>>>> aa73165a
     }
 }